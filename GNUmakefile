--- conflicted
+++ resolved
@@ -6,15 +6,7 @@
 
 build: fmtcheck
 	go install
-<<<<<<< HEAD
-	
-=======
 
-sweep:
-	@echo "WARNING: This will destroy infrastructure. Use only in development accounts."
-	go test $(TEST) -v -sweep=$(SWEEP) $(SWEEPARGS)
-
->>>>>>> d29468f7
 test: fmtcheck
 	go test -i $(TEST) || exit 1
 	echo $(TEST) | \
