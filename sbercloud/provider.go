--- conflicted
+++ resolved
@@ -7,11 +7,8 @@
 	"github.com/huaweicloud/terraform-provider-huaweicloud/huaweicloud/services/nat"
 	"github.com/huaweicloud/terraform-provider-huaweicloud/huaweicloud/services/obs"
 	"github.com/huaweicloud/terraform-provider-huaweicloud/huaweicloud/services/swr"
-<<<<<<< HEAD
-	"github.com/sbercloud-terraform/terraform-provider-sbercloud/sbercloud/services/dcs_new"
-=======
+
 	dcs2 "github.com/sbercloud-terraform/terraform-provider-sbercloud/sbercloud/services/dcs"
->>>>>>> 0859f615
 	"sync"
 
 	"github.com/hashicorp/terraform-plugin-sdk/v2/helper/schema"
@@ -232,10 +229,7 @@
 			"sbercloud_identity_custom_role":   iam.DataSourceIdentityCustomRole(),
 			"sbercloud_identity_group":         iam.DataSourceIdentityGroup(),
 			"sbercloud_identity_projects":      iam.DataSourceIdentityProjects(),
-<<<<<<< HEAD
 			"sbercloud_identity_users":         iam.DataSourceIdentityUsers(),
-=======
->>>>>>> 0859f615
 			"sbercloud_images_image":           ims.DataSourceImagesImageV2(),
 			"sbercloud_kms_key":                dew.DataSourceKmsKey(),
 			"sbercloud_kms_data_key":           huaweicloud.DataSourceKmsDataKeyV1(),
@@ -300,12 +294,9 @@
 			"sbercloud_cts_data_tracker":                cts.ResourceCTSDataTracker(),
 			"sbercloud_cts_notification":                cts.ResourceCTSNotification(),
 			"sbercloud_dcs_instance":                    dcs.ResourceDcsInstance(),
-<<<<<<< HEAD
 			"sbercloud_dcs_backup":                      dcs.ResourceDcsBackup(),
-			"sbercloud_dcs_restore":                     dcs_new.ResourceDcsRestore(), //
-=======
+			"sbercloud_dcs_restore":                     dcs2.ResourceDcsRestore(),
 			"sbercloud_dcs_parameters":                  dcs2.ResourceDcsParameters(),
->>>>>>> 0859f615
 			"sbercloud_dds_instance":                    dds.ResourceDdsInstanceV3(),
 			"sbercloud_dis_stream":                      dis.ResourceDisStream(),
 			"sbercloud_dli_database":                    dli.ResourceDliSqlDatabaseV1(),
