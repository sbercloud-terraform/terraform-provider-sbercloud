--- conflicted
+++ resolved
@@ -1,17 +1,15 @@
-<<<<<<< HEAD
-## 1.11.2 (July 05, 2023)
+
+## 1.11.3 (July 05, 2023)
 ENHANCEMENTS:
 
 * Update documentation for all data source and resource objects ([#211](https://github.com/sbercloud-terraform/terraform-provider-sbercloud/issues/211))
 * Update existing and add more useful examples ([#205](https://github.com/sbercloud-terraform/terraform-provider-sbercloud/issues/205))
-=======
+
 ## 1.11.2 (June 13, 2023)
 
 ENHANCEMENTS:
 
 * Fix problems working CSS_cluster & CES_alarmrule with API V2
-
->>>>>>> d3da3c5a
 
 ## 1.11.1 (June 05, 2023)
 
