---
subcategory: "Object Storage Service (OBS)"
---

# sbercloud_obs_bucket_object

Use this data source to get info of special SberCloud obs object.

```hcl
data "sbercloud_obs_bucket_object" "object" {
  bucket = "my-test-bucket"
  key    = "new-key"
}
```

## Argument Reference

The following arguments are supported:

* `region` - (Optional, String) The region in which to obtain the OBS object. If omitted, the provider-level region will
  be used.

* `bucket` - (Required, String) The name of the bucket to put the file in.

* `key` - (Required, String) The name of the object once it is in the bucket.

## Attributes Reference

In addition to all arguments above, the following attributes are exported:

* `id` - the `key` of the resource supplied above.

* `etag` - the ETag generated for the object (an MD5 sum of the object content). When the object is encrypted on the
  server side, the ETag value is not the MD5 value of the object, but the unique identifier calculated through the
  server-side encryption.

* `size` - the size of the object in bytes.

* `version_id` - a unique version ID value for the object, if bucket versioning is enabled.

* `storage_class` - specifies the storage class of the object.
<<<<<<< HEAD
* `content_type` - a standard MIME type describing the format of the object data, e.g. application/octet-stream.
  All Valid MIME Types are valid for this input.
* `body` - The content of an object which is available only for objects which have a human-readable Content-Type
    (text/* and application/json) and smaller than **64KB**. This is to prevent printing unsafe characters and
    potentially downloading large amount of data.
=======

* `content_type` - a standard MIME type describing the format of the object data, e.g. application/octet-stream. All
  Valid MIME Types are valid for this input.

* `body` - The content of an object which is available only for objects which have a human-readable Content-Type
  (text/* and application/json) and smaller than **64KB**. This is to prevent printing unsafe characters and
  potentially downloading large amount of data.
>>>>>>> e3f53899
<|MERGE_RESOLUTION|>--- conflicted
+++ resolved
@@ -39,18 +39,9 @@
 * `version_id` - a unique version ID value for the object, if bucket versioning is enabled.
 
 * `storage_class` - specifies the storage class of the object.
-<<<<<<< HEAD
+
 * `content_type` - a standard MIME type describing the format of the object data, e.g. application/octet-stream.
   All Valid MIME Types are valid for this input.
 * `body` - The content of an object which is available only for objects which have a human-readable Content-Type
     (text/* and application/json) and smaller than **64KB**. This is to prevent printing unsafe characters and
     potentially downloading large amount of data.
-=======
-
-* `content_type` - a standard MIME type describing the format of the object data, e.g. application/octet-stream. All
-  Valid MIME Types are valid for this input.
-
-* `body` - The content of an object which is available only for objects which have a human-readable Content-Type
-  (text/* and application/json) and smaller than **64KB**. This is to prevent printing unsafe characters and
-  potentially downloading large amount of data.
->>>>>>> e3f53899
