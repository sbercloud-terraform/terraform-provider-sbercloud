--- conflicted
+++ resolved
@@ -40,28 +40,11 @@
 * `group_type` - (Optional, String) Specifies the performance specification, the valid values are as follows:
   + **normal**: General enhanced.
   + **normal2**: General enhanced type II.
-<<<<<<< HEAD
+
 
 * `availability_zone` - (Optional, String) Specifies the availability zone which the RDS flavor belongs to.
 
 
-=======
-  + **armFlavors**: KunPeng general enhancement.
-  + **dedicatedNormal**: (dedicatedNormalLocalssd): Dedicated for x86.
-  + **armLocalssd**: KunPeng general type.
-  + **normalLocalssd**: x86 general type.
-  + **general**: General type.
-  + **dedicated**:  
-    For MySQL engine: Dedicated type.  
-    For PostgreSQL and SQL Server engines: Dedicated type, only supported by cloud disk SSD.
-  + **rapid**:  
-    For MySQL engine: Dedicated (discontinued).  
-    For PostgreSQL and SQL Server engines: Dedicated, only supported by ultra-fast SSDs.
-  + **bigmem**: Large memory type.
-
-* `availability_zone` - (Optional, String) Specifies the availability zone which the RDS flavor belongs to.
-
->>>>>>> e3f53899
 ## Attributes Reference
 
 In addition to all arguments above, the following attributes are exported:
@@ -74,15 +57,12 @@
 
 * `id` - The ID of the rds flavor.
 * `name` - The name of the rds flavor.
-<<<<<<< HEAD
+
 * `id` - The ID of the rds flavor.
 * `vcpus` - Indicates the CPU size.
 * `memory` - Indicates the memory size in GB.
 * `mode` - See 'instance_mode' above.
-=======
-* `vcpus` - The CPU size.
-* `memory` - The memory size in GB.
->>>>>>> e3f53899
+
 * `group_type` - The performance specification.
 * `instance_mode` - The mode of instance.
 * `availability_zones` - The availability zones which the RDS flavor belongs to.
